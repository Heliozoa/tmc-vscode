--- conflicted
+++ resolved
@@ -1,8 +1,6 @@
 # Changelog
 
-<<<<<<< HEAD
 ## [2.2.0] - YYYY-MM-DD
-=======
 ## [2.1.2] - 2021-11-24
 
 #### Changed
@@ -18,7 +16,6 @@
 
 #### Changed
 - Bumped TMC-langs to version 0.23.1.
->>>>>>> d6b7b29a
 
 ## [2.1.0] - 2021-07-05
 
