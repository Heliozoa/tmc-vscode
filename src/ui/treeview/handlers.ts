import { Results } from "ts-results";
import * as vscode from "vscode";

import TMC from "../../api/tmc";
import Storage from "../../config/storage";
import { AuthenticationError } from "../../errors";
import UI from "../ui";
import { HandlerContext } from "./types";

/**
 * Returns a handler that downloads given exercises and opens them in VSCode explorer, when called.
 * @param ui UI instance used for setting up the webview afterwards
 * @param tmc TMC API instance used for downloading exercises
 */
export function downloadExercises({ ui, tmc }: HandlerContext) {
    return async (msg: { type: string, ids: number[], organizationSlug: string, courseName: string }) => {
        ui.webview.setContentFromTemplate("loading");
        const results = Results(...await Promise.all(msg.ids.map(
            (x) => tmc.downloadExercise(x, msg.organizationSlug))));
        if (results.ok) {
            console.log("opening downloaded exercises in: ", results.val);
            ui.webview.dispose();
            // TODO: get proper exercise name from API
            // TODO: allow downloading exercises without opening them
        } else {
            vscode.window.showErrorMessage("One or more exercise downloads failed.");
        }
    };
}

/**
 * Returns a handler that handles authentication with TMC server when called.
 * @param ui UI instance used for setting up the webview afterwards
 * @param storage Storage for storing authorization token on successful login
 * @param tmc TMC API instance used for downloading exercises
 */
export function handleLogin({ ui, storage, tmc, visibilityGroups }: HandlerContext) {
    return async (msg: { type: string, username: string, password: string }) => {
        if (!msg.username || !msg.password) {
            ui.webview.setContentFromTemplate("login", { error: "Username and password may not be empty." });
            return;
        }
        const result = await tmc.authenticate(msg.username, msg.password);
        if (result.ok) {
<<<<<<< HEAD
            console.log("Logged in successfully");
            ui.treeDP.updateVisibility([visibilityGroups.LOGGED_IN]);
=======
            ui.treeDP.updateVisibility(["loggedIn"]);
>>>>>>> 238f001f
            storage.getOrganizationSlug() === undefined ? ui.treeDP.triggerCallback("orgs") : ui.treeDP.triggerCallback("index");
        } else {
            console.log("Login failed: " + result.val.message);
            ui.webview.setContentFromTemplate("login", { error: result.val.message });
        }
    };
}

/**
 * Returns a handler that sets the current selected organization when called.
 * @param ui UI instance used for setting up the webview afterwards
 * @param storage Storage for updating currently selected organization
 */
export function setOrganization({ ui, storage, visibilityGroups }: HandlerContext) {
    return async (msg: { type: string, slug: string }) => {
        console.log("Organization selected:", msg.slug);
        storage.updateOrganizationSlug(msg.slug);
        ui.treeDP.updateVisibility([visibilityGroups.ORGANIZATION_CHOSEN]);
        ui.treeDP.triggerCallback("courses");
    };
}

/**
 * Returns a handler that sets the current selected course when called.
 * @param ui UI instance used for setting up the webview afterwards
 * @param storage Storage for updating currently selected organization
 */
export function setCourse({ ui, storage, visibilityGroups }: HandlerContext) {
    return async (msg: { type: string, id: number }) => {
        console.log("Course selected:", msg.id);
        storage.updateCourseId(msg.id);
        ui.treeDP.updateVisibility([visibilityGroups.COURSE_CHOSEN]);
        ui.treeDP.triggerCallback("courseDetails");
    };
}<|MERGE_RESOLUTION|>--- conflicted
+++ resolved
@@ -42,12 +42,7 @@
         }
         const result = await tmc.authenticate(msg.username, msg.password);
         if (result.ok) {
-<<<<<<< HEAD
-            console.log("Logged in successfully");
             ui.treeDP.updateVisibility([visibilityGroups.LOGGED_IN]);
-=======
-            ui.treeDP.updateVisibility(["loggedIn"]);
->>>>>>> 238f001f
             storage.getOrganizationSlug() === undefined ? ui.treeDP.triggerCallback("orgs") : ui.treeDP.triggerCallback("index");
         } else {
             console.log("Login failed: " + result.val.message);
