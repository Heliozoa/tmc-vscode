--- conflicted
+++ resolved
@@ -38,21 +38,15 @@
     const vsc = new VSC(settings);
     await vsc.activate();
 
-<<<<<<< HEAD
     const currentVersion = resources.extensionVersion;
     const previousVersion = storage.getExtensionVersion();
     if (currentVersion !== previousVersion) {
         storage.updateExtensionVersion(currentVersion);
     }
 
-    logger.log(`VSCode version: ${vsc.getVSCodeVersion()}`);
-    logger.log(`TMC extension version: ${resources.extensionVersion}`);
-    logger.log(`Python extension version: ${vsc.getExtensionVersion("ms-python.python")}`);
-=======
     Logger.log(`VSCode version: ${vsc.getVSCodeVersion()}`);
     Logger.log(`TMC extension version: ${resources.extensionVersion}`);
     Logger.log(`Python extension version: ${vsc.getExtensionVersion("ms-python.python")}`);
->>>>>>> 5499e168
 
     const ui = new UI(context, resources, vscode.window.createStatusBarItem());
     const tmc = new TMC(storage, resources);
