import * as vscode from "vscode";
import * as init from "./init";

<<<<<<< HEAD
=======
import { resetExercise, submitExercise, testExercise } from "./actions/actions";
import ExerciseManager from "./api/exerciseManager";
>>>>>>> 096f4a75
import TMC from "./api/tmc";
import WorkspaceManager from "./api/workspaceManager";
import Storage from "./config/storage";
import UI from "./ui/ui";
import { getCurrentExerciseId } from "./utils";

export async function activate(context: vscode.ExtensionContext) {

    console.log('Congratulations, your extension "tmc-vscode" is now active!');

    const result = await init.firstTimeInitialization(context);
    if (result.ok) {

        const resources = result.val;

        const currentWorkspaceFile = vscode.workspace.workspaceFile;
        const tmcWorkspaceFile = vscode.Uri.file(resources.tmcWorkspaceFilePath);

        if (!currentWorkspaceFile) {
            await vscode.commands.executeCommand("vscode.openFolder", tmcWorkspaceFile);
        } else if (currentWorkspaceFile.toString() !== tmcWorkspaceFile.toString()) {
            console.log(currentWorkspaceFile);
            console.log(tmcWorkspaceFile);
            vscode.window.showErrorMessage("Wont't open TMC workspace while another workspace is open");
            return;
        }

        const ui = new UI(context, resources);
        const storage = new Storage(context);
        const workspaceManager = new WorkspaceManager(storage, resources);
        const tmc = new TMC(workspaceManager, storage, resources);

        init.registerUiActions(ui, storage, tmc, exerciseManager, resources);

        const actionContext = {ui, resources, exerciseManager, tmc};

        context.subscriptions.push(
            vscode.commands.registerCommand("tmcView.activateEntry", ui.createUiActionHandler()),
        );

        context.subscriptions.push(
            vscode.commands.registerCommand("uploadArchive", async () => {
<<<<<<< HEAD
                const path = vscode.window.activeTextEditor?.document.fileName;
                if (path) {
                    const exerciseId = workspaceManager.getExercisePath(path);
                    if (exerciseId) {
                        const submitResult = await tmc.submitExercise(exerciseId);
                        if (submitResult.ok) {
                            let temp = new TemporaryWebview(resources, ui, "TMC server submission", async (msg) => {
                                if (msg.feedback.status.length > 0) {
                                    console.log(await tmc.submitSubmissionFeedback(msg.url, msg.feedback));
                                }
                            });

                            vscode.window.showInformationMessage(`Exercise submitted successfully:
                                ${submitResult.val.show_submission_url}`, ...["View submission in browser", "Run in background", "Hide notification"])
                                .then((selection) => {
                                    if (selection === "View submission in browser") {
                                        vscode.env.openExternal(
                                            vscode.Uri.parse(submitResult.val.show_submission_url));
                                    } else if (selection === "Run in background") {
                                        if (!temp.resultsShownInTempView) {
                                            vscode.window.setStatusBarMessage("Waiting for results from server.", 5000);
                                            temp.dispose();
                                        } else {
                                            vscode.window.showInformationMessage("Test results already returned from server.");
                                        }
                                    }
                                });

                            while (true) {
                                const statusResult = await tmc.getSubmissionStatus(submitResult.val.submission_url);
                                if (statusResult.ok) {
                                    const statusData = statusResult.val;
                                    if (statusResult.val.status !== "processing") {
                                        if (temp.disposed) {
                                            vscode.window.setStatusBarMessage("Tests finished, see result", 5000);
                                            temp = new TemporaryWebview(resources, ui,
                                                "TMC server submission", async (msg) => {
                                                    if (msg.feedback.status.length > 0) {
                                                        console.log(await tmc.submitSubmissionFeedback(
                                                            msg.url, msg.feedback));
                                                    }
                                                });
                                        }
                                        temp.setContent("submission-result", statusData, true);
                                        break;
                                    }
                                    if (!temp.disposed) {
                                        temp.setContent("submission-status", statusData);
                                    } else {
                                        vscode.window.setStatusBarMessage("Waiting for results from server.", 5000);
                                    }
                                } else {
                                    console.error(statusResult.val);
                                }
                                await sleep(2500);
                            }
                        } else {
                            vscode.window.showErrorMessage(`Exercise submission failed: \
                                                            ${submitResult.val.name} - ${submitResult.val.message}`);
                            console.error(submitResult.val);
                        }
                    } else {
                        vscode.window.showErrorMessage("Currently open editor is not part of a TMC exercise");
                    }
                }
=======
                const exerciseId = getCurrentExerciseId(exerciseManager);
                exerciseId ? submitExercise(exerciseId, actionContext)
                    : vscode.window.showErrorMessage("Currently open editor is not part of a TMC exercise");
>>>>>>> 096f4a75
            }),
        );

        context.subscriptions.push(
            vscode.commands.registerCommand("runTests", async () => {
<<<<<<< HEAD
                const path = vscode.window.activeTextEditor?.document.fileName;
                if (path) {
                    const exerciseId = workspaceManager.getExercisePath(path);
                    if (exerciseId) {
                        const exerciseDetails = await tmc.getExerciseDetails(exerciseId);
                        if (exerciseDetails.ok) {
                            const exerciseName = exerciseDetails.val.exercise_name;
                            vscode.window.setStatusBarMessage(`Running tests for ${exerciseName}`);
                            vscode.window.showInformationMessage(`Running tests for ${exerciseName}`);
                            const testResult = await tmc.runTests(exerciseId);
                            vscode.window.setStatusBarMessage("");
                            if (testResult.ok) {
                                vscode.window.setStatusBarMessage(`Tests finished for ${exerciseName}`, 5000);
                                const temp = new TemporaryWebview(resources, ui,
                                    "TMC Test Results", () => {});
                                const testResultVal = testResult.val;
                                const data = { testResultVal, exerciseId, exerciseName };
                                temp.setContent("test-result", data);
                            } else {
                                vscode.window.setStatusBarMessage(`Running tests for ${exerciseName} failed`, 5000);
                                vscode.window.showErrorMessage(`Exercise test run failed: \
                                                                ${testResult.val.name} - ${testResult.val.message}`);
                                console.error(testResult.val);
                            }
                        } else {
                            vscode.window.showErrorMessage(`Getting exercise details failed: \
                                                            ${exerciseDetails.val.name} - ${exerciseDetails.val.message}`);
                            console.error(exerciseDetails.val);
                        }
                    } else {
                        vscode.window.showErrorMessage("Currently open editor is not part of a TMC exercise");
                    }
                }
=======
                const exerciseId = getCurrentExerciseId(exerciseManager);
                exerciseId ? testExercise(exerciseId, actionContext)
                    : vscode.window.showErrorMessage("Currently open editor is not part of a TMC exercise");
>>>>>>> 096f4a75
            }),
        );

        const resetStatusbar = vscode.window.createStatusBarItem();

        context.subscriptions.push(
            vscode.commands.registerCommand("resetExercise", async () => {
<<<<<<< HEAD
                resetStatusbar.text = `resetting exercise`;
                resetStatusbar.show();
                const path = vscode.window.activeTextEditor?.document.fileName;
                if (path) {
                    const exerciseId = workspaceManager.getExercisePath(path);
                    if (exerciseId) {
                        vscode.window.showInformationMessage("Resetting exercise...");
                        const submitResult = await tmc.submitExercise(exerciseId);
                        if (submitResult.ok) {
                            const slug = workspaceManager.getExerciseDataById(exerciseId).unwrap().organization;
                            workspaceManager.deleteExercise(exerciseId);
                            await tmc.downloadExercise(exerciseId, slug);

                            resetStatusbar.text = `Exercise resetted succesfully`, setTimeout(() => {
                                resetStatusbar.hide();
                            }, 5000);
                            resetStatusbar.show();

                        } else {
                            vscode.window.showErrorMessage(`Reset canceled, failed to submit exercise: \
                                                            ${submitResult.val.name} - ${submitResult.val.message}`);
                            console.error(submitResult.val);

                            resetStatusbar.text = `Something went wrong`, setTimeout(() => {
                                resetStatusbar.hide();
                            }, 5000);
                            resetStatusbar.show();
                        }
                    } else {
                        vscode.window.showErrorMessage("Currently open editor is not part of a TMC exercise");
                    }
                }
=======
                const exerciseId = getCurrentExerciseId(exerciseManager);
                exerciseId ? resetExercise(exerciseId, actionContext, resetStatusbar)
                    : vscode.window.showErrorMessage("Currently open editor is not part of a TMC exercise");
>>>>>>> 096f4a75
            }),
        );
    } else {
        vscode.window.showErrorMessage("Something broke: " + result.val.message);
    }
}

export function deactivate() { }<|MERGE_RESOLUTION|>--- conflicted
+++ resolved
@@ -1,11 +1,7 @@
 import * as vscode from "vscode";
 import * as init from "./init";
 
-<<<<<<< HEAD
-=======
 import { resetExercise, submitExercise, testExercise } from "./actions/actions";
-import ExerciseManager from "./api/exerciseManager";
->>>>>>> 096f4a75
 import TMC from "./api/tmc";
 import WorkspaceManager from "./api/workspaceManager";
 import Storage from "./config/storage";
@@ -38,9 +34,9 @@
         const workspaceManager = new WorkspaceManager(storage, resources);
         const tmc = new TMC(workspaceManager, storage, resources);
 
-        init.registerUiActions(ui, storage, tmc, exerciseManager, resources);
+        init.registerUiActions(ui, storage, tmc, workspaceManager, resources);
 
-        const actionContext = {ui, resources, exerciseManager, tmc};
+        const actionContext = {ui, resources, workspaceManager, tmc};
 
         context.subscriptions.push(
             vscode.commands.registerCommand("tmcView.activateEntry", ui.createUiActionHandler()),
@@ -48,121 +44,17 @@
 
         context.subscriptions.push(
             vscode.commands.registerCommand("uploadArchive", async () => {
-<<<<<<< HEAD
-                const path = vscode.window.activeTextEditor?.document.fileName;
-                if (path) {
-                    const exerciseId = workspaceManager.getExercisePath(path);
-                    if (exerciseId) {
-                        const submitResult = await tmc.submitExercise(exerciseId);
-                        if (submitResult.ok) {
-                            let temp = new TemporaryWebview(resources, ui, "TMC server submission", async (msg) => {
-                                if (msg.feedback.status.length > 0) {
-                                    console.log(await tmc.submitSubmissionFeedback(msg.url, msg.feedback));
-                                }
-                            });
-
-                            vscode.window.showInformationMessage(`Exercise submitted successfully:
-                                ${submitResult.val.show_submission_url}`, ...["View submission in browser", "Run in background", "Hide notification"])
-                                .then((selection) => {
-                                    if (selection === "View submission in browser") {
-                                        vscode.env.openExternal(
-                                            vscode.Uri.parse(submitResult.val.show_submission_url));
-                                    } else if (selection === "Run in background") {
-                                        if (!temp.resultsShownInTempView) {
-                                            vscode.window.setStatusBarMessage("Waiting for results from server.", 5000);
-                                            temp.dispose();
-                                        } else {
-                                            vscode.window.showInformationMessage("Test results already returned from server.");
-                                        }
-                                    }
-                                });
-
-                            while (true) {
-                                const statusResult = await tmc.getSubmissionStatus(submitResult.val.submission_url);
-                                if (statusResult.ok) {
-                                    const statusData = statusResult.val;
-                                    if (statusResult.val.status !== "processing") {
-                                        if (temp.disposed) {
-                                            vscode.window.setStatusBarMessage("Tests finished, see result", 5000);
-                                            temp = new TemporaryWebview(resources, ui,
-                                                "TMC server submission", async (msg) => {
-                                                    if (msg.feedback.status.length > 0) {
-                                                        console.log(await tmc.submitSubmissionFeedback(
-                                                            msg.url, msg.feedback));
-                                                    }
-                                                });
-                                        }
-                                        temp.setContent("submission-result", statusData, true);
-                                        break;
-                                    }
-                                    if (!temp.disposed) {
-                                        temp.setContent("submission-status", statusData);
-                                    } else {
-                                        vscode.window.setStatusBarMessage("Waiting for results from server.", 5000);
-                                    }
-                                } else {
-                                    console.error(statusResult.val);
-                                }
-                                await sleep(2500);
-                            }
-                        } else {
-                            vscode.window.showErrorMessage(`Exercise submission failed: \
-                                                            ${submitResult.val.name} - ${submitResult.val.message}`);
-                            console.error(submitResult.val);
-                        }
-                    } else {
-                        vscode.window.showErrorMessage("Currently open editor is not part of a TMC exercise");
-                    }
-                }
-=======
-                const exerciseId = getCurrentExerciseId(exerciseManager);
+                const exerciseId = getCurrentExerciseId(workspaceManager);
                 exerciseId ? submitExercise(exerciseId, actionContext)
                     : vscode.window.showErrorMessage("Currently open editor is not part of a TMC exercise");
->>>>>>> 096f4a75
             }),
         );
 
         context.subscriptions.push(
             vscode.commands.registerCommand("runTests", async () => {
-<<<<<<< HEAD
-                const path = vscode.window.activeTextEditor?.document.fileName;
-                if (path) {
-                    const exerciseId = workspaceManager.getExercisePath(path);
-                    if (exerciseId) {
-                        const exerciseDetails = await tmc.getExerciseDetails(exerciseId);
-                        if (exerciseDetails.ok) {
-                            const exerciseName = exerciseDetails.val.exercise_name;
-                            vscode.window.setStatusBarMessage(`Running tests for ${exerciseName}`);
-                            vscode.window.showInformationMessage(`Running tests for ${exerciseName}`);
-                            const testResult = await tmc.runTests(exerciseId);
-                            vscode.window.setStatusBarMessage("");
-                            if (testResult.ok) {
-                                vscode.window.setStatusBarMessage(`Tests finished for ${exerciseName}`, 5000);
-                                const temp = new TemporaryWebview(resources, ui,
-                                    "TMC Test Results", () => {});
-                                const testResultVal = testResult.val;
-                                const data = { testResultVal, exerciseId, exerciseName };
-                                temp.setContent("test-result", data);
-                            } else {
-                                vscode.window.setStatusBarMessage(`Running tests for ${exerciseName} failed`, 5000);
-                                vscode.window.showErrorMessage(`Exercise test run failed: \
-                                                                ${testResult.val.name} - ${testResult.val.message}`);
-                                console.error(testResult.val);
-                            }
-                        } else {
-                            vscode.window.showErrorMessage(`Getting exercise details failed: \
-                                                            ${exerciseDetails.val.name} - ${exerciseDetails.val.message}`);
-                            console.error(exerciseDetails.val);
-                        }
-                    } else {
-                        vscode.window.showErrorMessage("Currently open editor is not part of a TMC exercise");
-                    }
-                }
-=======
-                const exerciseId = getCurrentExerciseId(exerciseManager);
+                const exerciseId = getCurrentExerciseId(workspaceManager);
                 exerciseId ? testExercise(exerciseId, actionContext)
                     : vscode.window.showErrorMessage("Currently open editor is not part of a TMC exercise");
->>>>>>> 096f4a75
             }),
         );
 
@@ -170,44 +62,9 @@
 
         context.subscriptions.push(
             vscode.commands.registerCommand("resetExercise", async () => {
-<<<<<<< HEAD
-                resetStatusbar.text = `resetting exercise`;
-                resetStatusbar.show();
-                const path = vscode.window.activeTextEditor?.document.fileName;
-                if (path) {
-                    const exerciseId = workspaceManager.getExercisePath(path);
-                    if (exerciseId) {
-                        vscode.window.showInformationMessage("Resetting exercise...");
-                        const submitResult = await tmc.submitExercise(exerciseId);
-                        if (submitResult.ok) {
-                            const slug = workspaceManager.getExerciseDataById(exerciseId).unwrap().organization;
-                            workspaceManager.deleteExercise(exerciseId);
-                            await tmc.downloadExercise(exerciseId, slug);
-
-                            resetStatusbar.text = `Exercise resetted succesfully`, setTimeout(() => {
-                                resetStatusbar.hide();
-                            }, 5000);
-                            resetStatusbar.show();
-
-                        } else {
-                            vscode.window.showErrorMessage(`Reset canceled, failed to submit exercise: \
-                                                            ${submitResult.val.name} - ${submitResult.val.message}`);
-                            console.error(submitResult.val);
-
-                            resetStatusbar.text = `Something went wrong`, setTimeout(() => {
-                                resetStatusbar.hide();
-                            }, 5000);
-                            resetStatusbar.show();
-                        }
-                    } else {
-                        vscode.window.showErrorMessage("Currently open editor is not part of a TMC exercise");
-                    }
-                }
-=======
-                const exerciseId = getCurrentExerciseId(exerciseManager);
+                const exerciseId = getCurrentExerciseId(workspaceManager);
                 exerciseId ? resetExercise(exerciseId, actionContext, resetStatusbar)
                     : vscode.window.showErrorMessage("Currently open editor is not part of a TMC exercise");
->>>>>>> 096f4a75
             }),
         );
     } else {
