import * as vscode from "vscode";

import { checkForExerciseUpdates, checkForNewExercises, openSettings } from "./actions";
import TMC from "./api/tmc";
import VSC, { showError, showNotification } from "./api/vscode";
import WorkspaceManager from "./api/workspaceManager";
import { DEBUG_MODE, EXERCISE_CHECK_INTERVAL } from "./config/constants";
import Settings from "./config/settings";
import Storage from "./config/storage";
import { UserData } from "./config/userdata";
import { validateAndFix } from "./config/validate";
import * as init from "./init";
import TemporaryWebviewProvider from "./ui/temporaryWebviewProvider";
import UI from "./ui/ui";
import { Logger, LogLevel } from "./utils/logger";

let maintenanceInterval: NodeJS.Timeout | undefined;

export async function activate(context: vscode.ExtensionContext): Promise<void> {
<<<<<<< HEAD
    const logger = new Logger();
    logger.log(`Starting extension in "${DEBUG_MODE ? "development" : "production"}" mode.`);
=======
    Logger.configure(LogLevel.Verbose);
    Logger.log(`Starting extension in "${process.env.DEBUG_MODE || "production"}" mode.`);
>>>>>>> de688f0e

    const storage = new Storage(context);

    const resourcesResult = await init.resourceInitialization(context, storage);
    if (resourcesResult.err) {
        const message = `TestMyCode Initialization failed: ${resourcesResult.val}`;
        Logger.error(message);
        showError(message);
        return;
    }
    const resources = resourcesResult.val;

    const settingsResult = await init.settingsInitialization(storage, resources);
    const settings = new Settings(storage, settingsResult, resources);
    Logger.configure(settings.getLogLevel());

    const vsc = new VSC(settings);
    await vsc.activate();

    const currentVersion = resources.extensionVersion;
    const previousVersion = storage.getExtensionVersion();
    if (currentVersion !== previousVersion) {
        storage.updateExtensionVersion(currentVersion);
    }

    Logger.log(`VSCode version: ${vsc.getVSCodeVersion()}`);
    Logger.log(`TMC extension version: ${resources.extensionVersion}`);
    Logger.log(`Python extension version: ${vsc.getExtensionVersion("ms-python.python")}`);

    const ui = new UI(context, resources, vscode.window.createStatusBarItem());
    const tmc = new TMC(storage, resources);

    const validationResult = await validateAndFix(storage, tmc, ui, resources);
    if (validationResult.err) {
        const message = `Data reconstruction failed: ${validationResult.val.message}`;
        Logger.error(message);
        showError(message);
        return;
    }

    const workspaceManager = new WorkspaceManager(storage, resources);
    tmc.setWorkspaceManager(workspaceManager);
    const userData = new UserData(storage);
    const temporaryWebviewProvider = new TemporaryWebviewProvider(resources, ui);
    const actionContext = {
        resources,
        settings,
        temporaryWebviewProvider,
        tmc,
        vsc,
        ui,
        userData,
        workspaceManager,
    };

    if (settings.isInsider()) {
        Logger.warn("Using insider version.");
        if (currentVersion !== previousVersion) {
            showNotification(
                "A new version of the extension has been released. " +
                    "You are using the insider version of the TMC extension. " +
                    "This means you will receive new feature updates prior to their release. " +
                    "You can opt-out from insider version via our settings. ",
                ["OK", (): void => {}],
                ["Go to settings", (): Promise<void> => openSettings(actionContext)],
                [
                    "Read more...",
                    (): void =>
                        vsc.openUri(
                            "https://github.com/rage/tmc-vscode-documents/blob/master/insider.md",
                        ),
                ],
            );
        }
    }

    init.registerUiActions(actionContext);
    init.registerCommands(context, actionContext);

    checkForExerciseUpdates(actionContext);
    checkForNewExercises(actionContext);

    if (maintenanceInterval) {
        clearInterval(maintenanceInterval);
    }

    maintenanceInterval = setInterval(() => {
        checkForExerciseUpdates(actionContext);
        checkForNewExercises(actionContext);
    }, EXERCISE_CHECK_INTERVAL);
}

export function deactivate(): void {
    maintenanceInterval && clearInterval(maintenanceInterval);
}<|MERGE_RESOLUTION|>--- conflicted
+++ resolved
@@ -17,13 +17,8 @@
 let maintenanceInterval: NodeJS.Timeout | undefined;
 
 export async function activate(context: vscode.ExtensionContext): Promise<void> {
-<<<<<<< HEAD
-    const logger = new Logger();
-    logger.log(`Starting extension in "${DEBUG_MODE ? "development" : "production"}" mode.`);
-=======
     Logger.configure(LogLevel.Verbose);
-    Logger.log(`Starting extension in "${process.env.DEBUG_MODE || "production"}" mode.`);
->>>>>>> de688f0e
+    Logger.log(`Starting extension in "${DEBUG_MODE ? "development" : "production"}" mode.`);
 
     const storage = new Storage(context);
 
