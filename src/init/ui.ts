--- conflicted
+++ resolved
@@ -25,18 +25,10 @@
  * @param ui The User Interface object
  * @param tmc The TMC API object
  */
-<<<<<<< HEAD
 export function registerUiActions(actionContext: ActionContext, authenticated: boolean): void {
-    const { workspaceManager, ui, resources, settings } = actionContext;
+    const { workspaceManager, ui, resources, settings, vsc } = actionContext;
     Logger.log("Initializing UI Actions");
     const LOGGED_IN = ui.treeDP.createVisibilityGroup(authenticated);
-    const WORKSPACE_OPEN = ui.treeDP.createVisibilityGroup(isWorkspaceOpen(resources));
-=======
-export function registerUiActions(actionContext: ActionContext): void {
-    const { tmc, workspaceManager, ui, resources, settings, vsc } = actionContext;
-    Logger.log("Initializing UI Actions");
-    const LOGGED_IN = ui.treeDP.createVisibilityGroup(tmc.isAuthenticated());
->>>>>>> ffa1be7d
 
     const visibilityGroups = {
         LOGGED_IN,
@@ -306,8 +298,7 @@
             if (!(msg.type && msg.data !== undefined)) {
                 return;
             }
-<<<<<<< HEAD
-            settings.updateSetting({ setting: "insiderVersion", value: msg.data });
+            await settings.updateSetting({ setting: "insiderVersion", value: msg.data });
             const authenticated = await actionContext.tmc.isAuthenticated(msg.data);
             if (authenticated.err) {
                 showError("Failed to check insider authentication");
@@ -319,10 +310,6 @@
                     : visibilityGroups.LOGGED_IN.not,
             ]);
             await openSettings(actionContext);
-=======
-            await settings.updateSetting({ setting: "insiderVersion", value: msg.data });
-            openSettings(actionContext);
->>>>>>> ffa1be7d
         },
     );
 
