--- conflicted
+++ resolved
@@ -27,11 +27,7 @@
     context: vscode.ExtensionContext,
     actionContext: ActionContext,
 ): void {
-<<<<<<< HEAD
-    const { ui, userData, workspaceManager } = actionContext;
-=======
     const { resources, settings, ui, userData, workspaceManager } = actionContext;
->>>>>>> 50643f9b
     Logger.log("Registering TMC VSCode commands");
 
     context.subscriptions.push(
@@ -249,7 +245,6 @@
     );
 
     context.subscriptions.push(
-<<<<<<< HEAD
         vscode.commands.registerCommand("tmc.openSettings", async () => {
             openSettings(actionContext);
         }),
@@ -311,7 +306,10 @@
                 return;
             }
             ui.treeDP.updateVisibility([actionContext.visibilityGroups.LOGGED_IN.not]);
-=======
+        }),
+    );
+
+    context.subscriptions.push(
         vscode.commands.registerCommand("tmc.welcome", async () => {
             ui.webview.setContentFromTemplate(
                 {
@@ -333,7 +331,6 @@
                     },
                 ],
             );
->>>>>>> 50643f9b
         }),
     );
 }