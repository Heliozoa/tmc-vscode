{
    "name": "test-my-code",
    "displayName": "TestMyCode",
    "description": "TestMyCode extension for Visual Studio Code",
<<<<<<< HEAD
    "version": "2.1.0",
=======
    "version": "2.0.3",
>>>>>>> 8c52f130
    "license": "MIT",
    "publisher": "moocfi",
    "repository": {
        "type": "git",
        "url": "https://github.com/rage/tmc-vscode.git"
    },
    "bugs": {
        "url": "https://github.com/rage/tmc-vscode/issues"
    },
    "icon": "media/TMC.png",
    "galleryBanner": {
        "color": "#ffab0e",
        "theme": "light"
    },
    "engines": {
        "vscode": "^1.52.0"
    },
    "categories": [
        "Other"
    ],
    "keywords": [
        "tmc",
        "TestMyCode",
        "test",
        "code",
        "multi-root ready"
    ],
    "activationEvents": [
        "workspaceContains:**/TMC-Readme.md",
        "onView:tmcView",
        "onCommand:tmc.cleanExercise",
        "onCommand:tmc.closeExercise",
        "onCommand:tmc.login",
        "onCommand:tmc.logout",
        "onCommand:tmc.openSettings",
        "onCommand:tmc.runTests",
        "onCommand:tmc.selectAction",
        "onCommand:tmc.switchWorkspace",
        "onCommand:tmc.welcome",
        "onCommand:tmc.wipe"
    ],
    "main": "./dist/extension",
    "contributes": {
        "commands": [
            {
                "command": "tmcView.activateEntry",
                "title": "Activate",
                "category": "TMC"
            },
            {
                "command": "tmcTreeView.setContentFromTemplate",
                "title": "Set Content From Template",
                "category": "TMC"
            },
            {
                "command": "tmcTreeView.removeCourse",
                "title": "Remove Course",
                "category": "TMC"
            },
            {
                "command": "tmcTreeView.refreshCourses",
                "title": "Fetch Course Updates",
                "category": "TMC",
                "icon": {
                    "light": "resources/light/refresh.svg",
                    "dark": "resources/dark/refresh.svg"
                }
            },
            {
                "command": "tmc.addNewCourse",
                "title": "Add New Course...",
                "category": "TestMyCode"
            },
            {
                "command": "tmc.changeTmcDataPath",
                "title": "Change TMC data path",
                "category": "TestMyCode"
            },
            {
                "command": "tmc.cleanExercise",
                "title": "Clean Exercise",
                "category": "TestMyCode"
            },
            {
                "command": "tmc.closeExercise",
                "title": "Close Exercise",
                "category": "TestMyCode"
            },
            {
                "command": "tmc.courseDetails",
                "title": "Go to Course Details...",
                "category": "TestMyCode"
            },
            {
                "command": "tmc.downloadNewExercises",
                "title": "Download New Exercises for Course...",
                "category": "TestMyCode"
            },
            {
                "command": "tmc.downloadOldSubmission",
                "title": "Download Old Submission",
                "category": "TestMyCode"
            },
            {
                "command": "tmc.login",
                "title": "Log In",
                "category": "TestMyCode"
            },
            {
                "command": "tmc.logout",
                "title": "Log Out",
                "category": "TestMyCode"
            },
            {
                "command": "tmc.myCourses",
                "title": "Display My Courses",
                "category": "TestMyCode"
            },
            {
                "command": "tmc.openSettings",
                "title": "Settings",
                "category": "TestMyCode"
            },
            {
                "command": "tmc.openTMCExercisesFolder",
                "title": "Open TMC Data Folder",
                "category": "TestMyCode"
            },
            {
                "command": "tmc.pasteExercise",
                "title": "Send Exercise to TMC Paste",
                "category": "TestMyCode"
            },
            {
                "command": "tmc.resetExercise",
                "title": "Reset Exercise",
                "category": "TestMyCode"
            },
            {
                "command": "tmc.testExercise",
                "title": "Run Tests",
                "icon": {
                    "dark": "resources/dark/test.svg",
                    "light": "resources/light/test.svg"
                },
                "category": "TestMyCode"
            },
            {
                "command": "tmc.selectAction",
                "title": "Action Menu",
                "icon": {
                    "dark": "resources/dark/menu.svg",
                    "light": "resources/light/menu.svg"
                },
                "category": "TestMyCode"
            },
            {
                "command": "tmc.switchWorkspace",
                "title": "Switch Course Workspace",
                "category": "TestMyCode"
            },
            {
                "command": "tmc.updateExercises",
                "title": "Update Exercises",
                "category": "TestMyCode"
            },
            {
                "command": "tmc.submitExercise",
                "title": "Submit Solution",
                "category": "TestMyCode"
            },
            {
                "command": "tmc.showWelcome",
                "title": "Welcome",
                "category": "TestMyCode"
            },
            {
                "command": "tmc.wipe",
                "category": "TMC-WipeMyCode",
                "title": "Wipe all extension data"
            }
        ],
        "configuration": {
            "title": "TestMyCode",
            "properties": {
                "testMyCode.downloadOldSubmission": {
                    "type": "boolean",
                    "default": true,
                    "description": "When downloading exercises, download your latest submission instead of the exercise template."
                },
                "testMyCode.hideMetaFiles": {
                    "type": "boolean",
                    "default": true,
                    "description": "Hide exercise meta files that are not relevant for completing exercises."
                },
                "testMyCode.insiderVersion": {
                    "type": "boolean",
                    "scope": "application",
                    "default": false,
                    "description": "Insider version to test new features for the TestMyCode extension."
                },
                "testMyCode.logLevel": {
                    "type": "string",
                    "scope": "application",
                    "default": "errors",
                    "enum": [
                        "none",
                        "errors",
                        "verbose"
                    ],
                    "enumDescriptions": [
                        "No extension logging.",
                        "Log only warning and error messages.",
                        "Log info, warning and error messages."
                    ]
                },
                "testMyCode.updateExercisesAutomatically": {
                    "type": "boolean",
                    "default": true,
                    "description": "Download exercise updates automatically."
                }
            }
        },
        "keybindings": [
            {
                "command": "tmc.closeExercise",
                "key": "ctrl+shift+c",
                "when": "test-my-code:WorkspaceActive"
            },
            {
                "command": "tmc.testExercise",
                "key": "ctrl+shift+t",
                "when": "test-my-code:WorkspaceActive"
            },
            {
                "command": "tmc.selectAction",
                "key": "ctrl+shift+a",
                "when": "test-my-code:WorkspaceActive"
            }
        ],
        "menus": {
            "commandPalette": [
                {
                    "command": "tmcView.activateEntry",
                    "when": "false"
                },
                {
                    "command": "tmcTreeView.setContentFromTemplate",
                    "when": "false"
                },
                {
                    "command": "tmcTreeView.removeCourse",
                    "when": "false"
                },
                {
                    "command": "tmcTreeView.refreshCourses",
                    "when": "false"
                },
                {
                    "command": "tmc.addNewCourse",
                    "title": "Add New Course...",
                    "category": "TestMyCode",
                    "when": "test-my-code:LoggedIn"
                },
                {
                    "command": "tmc.courseDetails",
                    "title": "Go to Course Details...",
                    "category": "TestMyCode",
                    "when": "test-my-code:LoggedIn"
                },
                {
                    "command": "tmc.downloadNewExercises",
                    "title": "Download New Exercises for Course...",
                    "category": "TestMyCode",
                    "when": "test-my-code:LoggedIn"
                },
                {
                    "command": "tmc.downloadOldSubmission",
                    "title": "Download Old Submission",
                    "category": "TestMyCode",
                    "when": "test-my-code:LoggedIn"
                },
                {
                    "command": "tmc.login",
                    "title": "Log In",
                    "category": "TestMyCode",
                    "when": "test-my-code:LoggedIn == false"
                },
                {
                    "command": "tmc.logout",
                    "title": "Log Out",
                    "category": "TestMyCode",
                    "when": "test-my-code:LoggedIn"
                },
                {
                    "command": "tmc.myCourses",
                    "title": "Display My Courses",
                    "category": "TestMyCode",
                    "when": "test-my-code:LoggedIn"
                },
                {
                    "command": "tmc.pasteExercise",
                    "title": "Send Exercise to TMC Paste",
                    "category": "TestMyCode",
                    "when": "test-my-code:LoggedIn"
                },
                {
                    "command": "tmc.resetExercise",
                    "title": "Reset Exercise",
                    "category": "TestMyCode",
                    "when": "test-my-code:LoggedIn"
                },
                {
                    "command": "tmc.updateExercises",
                    "title": "Update Exercises",
                    "category": "TestMyCode",
                    "when": "test-my-code:LoggedIn"
                },
                {
                    "command": "tmc.submitExercise",
                    "title": "Submit Solution",
                    "category": "TestMyCode",
                    "when": "test-my-code:LoggedIn"
                }
            ],
            "editor/title": [
                {
                    "command": "tmc.testExercise",
                    "group": "navigation@0",
                    "when": "resourceScheme == file && test-my-code:WorkspaceActive"
                },
                {
                    "command": "tmc.selectAction",
                    "group": "navigation@1",
                    "when": "resourceScheme == file && test-my-code:WorkspaceActive"
                }
            ],
            "explorer/context": [
                {
                    "command": "tmc.cleanExercise",
                    "group": "TestMyCode@6",
                    "when": "resourceScheme == file && test-my-code:WorkspaceActive"
                },
                {
                    "command": "tmc.closeExercise",
                    "group": "TestMyCode@3",
                    "when": "resourceScheme == file && test-my-code:WorkspaceActive"
                },
                {
                    "command": "tmc.downloadOldSubmission",
                    "group": "TestMyCode@5",
                    "when": "resourceScheme == file && test-my-code:WorkspaceActive && test-my-code:LoggedIn"
                },
                {
                    "command": "tmc.pasteExercise",
                    "group": "TestMyCode@2",
                    "when": "resourceScheme == file && test-my-code:WorkspaceActive && test-my-code:LoggedIn"
                },
                {
                    "command": "tmc.resetExercise",
                    "group": "TestMyCode@4",
                    "when": "resourceScheme == file && test-my-code:WorkspaceActive && test-my-code:LoggedIn"
                },
                {
                    "command": "tmc.testExercise",
                    "group": "TestMyCode@0",
                    "when": "resourceScheme == file && test-my-code:WorkspaceActive"
                },
                {
                    "command": "tmc.submitExercise",
                    "group": "TestMyCode@1",
                    "when": "resourceScheme == file && test-my-code:WorkspaceActive && test-my-code:LoggedIn"
                }
            ],
            "view/title": [
                {
                    "command": "tmcTreeView.refreshCourses",
                    "when": "view == tmcView && test-my-code:LoggedIn",
                    "group": "navigation"
                },
                {
                    "command": "tmc.addNewCourse",
                    "when": "view == tmcView && test-my-code:LoggedIn"
                }
            ],
            "view/item/context": [
                {
                    "command": "tmcTreeView.removeCourse",
                    "when": "view == tmcView && viewItem == child"
                }
            ]
        },
        "viewsContainers": {
            "activitybar": [
                {
                    "title": "TestMyCode",
                    "id": "tmc",
                    "icon": "media/TMC.png"
                }
            ]
        },
        "views": {
            "tmc": [
                {
                    "id": "tmcView",
                    "name": "Menu"
                }
            ]
        }
    },
    "scripts": {
        "vscode:prepublish": "cross-env NODE_ENV=production npm run webpack",
        "clean-local-rust-config": "cd backend && cd cli && rm -rf tmc-vscode_plugin",
        "ci:all": "npm ci && cd backend && npm ci",
        "pretest": "cross-env NODE_ENV=development BACKEND=mockBackend npm run webpack",
        "test": "node ./bin/runTests.js",
        "test-integration": "npm pretest && node ./bin/runIntegration.js",
        "test-integration-only": "node ./bin/runIntegration.js",
        "eslint-check": "eslint . --ext .js,.ts",
        "eslint": "eslint --fix . --ext .js,.ts",
        "lint-check": "npm run eslint-check && npm run prettier-check",
        "postinstall": "babel node_modules/ts-results --out-dir node_modules/ts-results --plugins=@babel/plugin-transform-modules-commonjs",
        "prettier-check": "prettier --check --ignore-path \"./.eslintignore\" \"./**/*.{html,js,json,jsx,ts,yml}\"",
        "prettier": "prettier --write --ignore-path \"./.eslintignore\" \"./**/*.{html,js,json,jsx,ts,yml}\"",
        "release": "./bin/publishRelease.sh",
        "setup-ultimate": "git clean -X -d -f && git submodule update --init && npm run ci:all && cd backend && npm run setup",
        "ui-test": "npm run ui-test:setup && npm run ui-test:compile && npm run ui-test:run",
        "ui-test:compile": "tsc ./src/ui-test/*.ts --rootDir src --outDir out",
        "ui-test:compile-and-run": "npm run ui-test:compile && npm run ui-test:run",
        "ui-test:run": "npm run clean-local-rust-config && extest run-tests out/ui-test/*.test.js",
        "ui-test:setup": "cross-env NODE_ENV=development BACKEND=mockBackend extest setup-tests",
        "update-submodules": "git submodule foreach git pull origin master",
        "webpack": "webpack",
        "webpack:watch": "webpack --watch"
    },
    "prettier": {
        "printWidth": 100,
        "tabWidth": 4,
        "trailingComma": "all",
        "arrowParens": "always",
        "endOfLine": "lf"
    },
    "devDependencies": {
        "@babel/cli": "^7.14.5",
        "@babel/core": "^7.14.5",
        "@babel/plugin-transform-modules-commonjs": "^7.14.5",
        "@babel/plugin-transform-react-jsx": "^7.14.5",
        "@babel/preset-env": "^7.14.5",
        "@types/chai": "^4.2.18",
        "@types/chai-as-promised": "^7.1.4",
        "@types/du": "^1.0.0",
        "@types/fs-extra": "^9.0.11",
        "@types/glob": "^7.1.3",
        "@types/lodash": "^4.14.170",
        "@types/mocha": "^8.2.2",
        "@types/mock-fs": "^4.13.0",
        "@types/node": "^15.12.2",
        "@types/node-fetch": "^2.5.10",
        "@types/unzipper": "^0.10.3",
        "@types/vscode": "1.52.0",
        "@typescript-eslint/eslint-plugin": "^4.26.1",
        "@typescript-eslint/parser": "^4.26.1",
        "babel-loader": "^8.2.2",
        "chai": "^4.3.4",
        "chai-as-promised": "^7.1.1",
        "cross-env": "^7.0.3",
        "eslint": "^7.28.0",
        "eslint-config-prettier": "^8.3.0",
        "eslint-plugin-import": "^2.23.4",
        "eslint-plugin-prettier": "^3.4.0",
        "eslint-plugin-sort-class-members": "^1.11.0",
        "glob": "^7.1.7",
        "husky": "^4.3.8",
        "lint-staged": "^11.0.0",
        "mocha": "^9.0.0",
        "mock-fs": "^5.0.0",
        "prettier": "^2.3.1",
        "raw-loader": "^4.0.2",
        "terser-webpack-plugin": "^5.1.3",
        "ts-loader": "^9.2.3",
        "ts-node": "^10.0.0",
        "ttypescript": "^1.5.12",
        "typemoq": "^2.1.0",
        "typescript": "^4.3.2",
        "vscode-extension-tester": "^4.0.3",
        "vscode-test": "^1.5.2",
        "webpack": "^5.38.1",
        "webpack-cli": "^4.7.2",
        "webpack-merge": "^5.8.0"
    },
    "dependencies": {
        "del": "^6.0.0",
        "du": "^1.0.0",
        "fs-extra": "^10.0.0",
        "handlebars": "^4.7.7",
        "lodash": "^4.17.21",
        "node-fetch": "^2.6.1",
        "p-limit": "^3.1.0",
        "tree-kill": "^1.2.2",
        "ts-results": "^3.3.0",
        "typescript-is": "^0.18.2"
    },
    "husky": {
        "hooks": {
            "pre-commit": "lint-staged"
        }
    },
    "lint-staged": {
        "*.{html,js,json,jsx,ts,yml}": [
            "prettier --check"
        ],
        "*.{js,ts}": [
            "eslint --cache --max-warnings 0"
        ]
    }
}<|MERGE_RESOLUTION|>--- conflicted
+++ resolved
@@ -2,11 +2,7 @@
     "name": "test-my-code",
     "displayName": "TestMyCode",
     "description": "TestMyCode extension for Visual Studio Code",
-<<<<<<< HEAD
     "version": "2.1.0",
-=======
-    "version": "2.0.3",
->>>>>>> 8c52f130
     "license": "MIT",
     "publisher": "moocfi",
     "repository": {
