--- conflicted
+++ resolved
@@ -2,11 +2,7 @@
     "name": "test-my-code",
     "displayName": "TestMyCode",
     "description": "TestMyCode extension for Visual Studio Code",
-<<<<<<< HEAD
     "version": "2.1.0",
-=======
-    "version": "2.0.2",
->>>>>>> c6e4b3dc
     "license": "MIT",
     "publisher": "moocfi",
     "repository": {
@@ -416,11 +412,7 @@
         "@types/mocha": "^8.2.2",
         "@types/mock-fs": "^4.13.0",
         "@types/node": "^14.14.37",
-<<<<<<< HEAD
-        "@types/node-fetch": "^2.5.8",
-=======
         "@types/node-fetch": "^2.5.10",
->>>>>>> c6e4b3dc
         "@types/unzipper": "^0.10.3",
         "@types/vscode": "1.52.0",
         "@typescript-eslint/eslint-plugin": "^4.22.0",
@@ -446,19 +438,11 @@
         "ts-node": "^9.1.1",
         "ttypescript": "^1.5.12",
         "typemoq": "^2.1.0",
-<<<<<<< HEAD
-        "typescript": "^4.2.3",
-        "vscode-extension-tester": "^4.0.2",
-        "vscode-test": "^1.5.1",
-        "webpack": "^5.24.4",
-        "webpack-cli": "^4.5.0",
-=======
         "typescript": "^4.2.4",
         "vscode-extension-tester": "^4.0.2",
         "vscode-test": "^1.5.2",
         "webpack": "^5.32.0",
         "webpack-cli": "^4.6.0",
->>>>>>> c6e4b3dc
         "webpack-merge": "^5.7.3"
     },
     "dependencies": {
